import os
import sys
import subprocess
import argparse
<<<<<<< HEAD
import time
from shutil import copyfile
=======
from shutil import copyfile, copytree, rmtree
>>>>>>> a938e572

NO_PROMPT = False

def prompt_key(prompt):
  if NO_PROMPT:
    print "\n" + prompt
    return
  inp = False
  while inp != "":
    try:
      inp = raw_input("\n%s -- press any key to continue" % prompt)
    except Exception, e:
      pass

def supply_chain():

  prompt_key("Define supply chain layout (Alice)")
  os.chdir("owner_alice")
  create_layout_cmd = "python create_layout.py"
  print create_layout_cmd
  subprocess.call(create_layout_cmd.split())

  prompt_key("Clone source code (Bob)")
  os.chdir("../functionary_bob")
  clone_cmd = ("in-toto-run"
                    " --step-name clone --products demo-project/foo.py"
                    " --key bob -- git clone git@github.com:in-toto/demo-project.git")
  print clone_cmd
  subprocess.call(clone_cmd.split())

  prompt_key("Update version number (Bob)")
  update_version_start_cmd = ("in-toto-record"
                    " --step-name update-version"
                    " --key bob"
                    " start"
                    " --materials demo-project/foo.py")

  print update_version_start_cmd
  subprocess.call(update_version_start_cmd.split())

  update_version = "echo 'VERSION = \"foo-v1\"\n\nprint(\"Hello in-toto\")\n' > demo-project/foo.py"
  print update_version
  subprocess.call(update_version, shell=True)

  update_version_stop_cmd = ("in-toto-record"
                    " --step-name update-version"
                    " --key bob"
                    " stop"
                    " --products demo-project/foo.py")

  print update_version_stop_cmd
  subprocess.call(update_version_stop_cmd.split())

  copytree("demo-project", "../functionary_carl/demo-project")

  prompt_key("Package (Carl)")
  os.chdir("../functionary_carl")
<<<<<<< HEAD
  package_cmd = ("in-toto-run" +
                 " --step-name package --materials foo.py" +
                 " --products foo.tar.gz" +
                 " --key carl --record-byproducts" +
                 " -- tar cvf foo.tar.gz foo.py")
=======
  package_cmd = ("in-toto-run"
                 " --step-name package --materials demo-project/foo.py"
                 " --products demo-project.tar.gz"
                 " --key carl --record-byproducts"
                 " -- tar --exclude '.git' -zcvf demo-project.tar.gz demo-project")
>>>>>>> a938e572
  print package_cmd
  subprocess.call(package_cmd.split())


  prompt_key("Create final product")
  os.chdir("..")
  copyfile("owner_alice/root.layout", "final_product/root.layout")
<<<<<<< HEAD
  copyfile("functionary_bob/write-code.0c6c50a1.link",
    "final_product/write-code.0c6c50a1.link")
  copyfile("functionary_carl/package.c1ae1e51.link",
    "final_product/package.c1ae1e51.link")
  copyfile("functionary_carl/foo.tar.gz", "final_product/foo.tar.gz")
=======
  copyfile("functionary_bob/clone.link", "final_product/clone.link")
  copyfile("functionary_bob/update-version.link", "final_product/update-version.link")
  copyfile("functionary_carl/package.link", "final_product/package.link")
  copyfile("functionary_carl/demo-project.tar.gz", "final_product/demo-project.tar.gz")
>>>>>>> a938e572


  prompt_key("Verify final product (client)")
  os.chdir("final_product")
  copyfile("../owner_alice/alice.pub", "alice.pub")
  verify_cmd = ("in-toto-verify"
                " --layout root.layout"
                " --layout-key alice.pub")
  print verify_cmd
  retval = subprocess.call(verify_cmd.split())
  print "Return value: " + str(retval)





  prompt_key("Tampering with the supply chain")
  os.chdir("../functionary_carl")
  tamper_cmd = "echo 'something evil' >> demo-project/foo.py"
  print tamper_cmd
  subprocess.call(tamper_cmd, shell=True)


  prompt_key("Package (Carl)")
<<<<<<< HEAD
  os.chdir("../functionary_carl")
  package_cmd = ("in-toto-run" +
                 " --step-name package --materials foo.py" +
                 " --products foo.tar.gz" +
                 " --key carl --record-byproducts" +
                 " -- tar cvf foo.tar.gz foo.py")
=======
  package_cmd = ("in-toto-run"
                 " --step-name package --materials demo-project/foo.py"
                 " --products demo-project.tar.gz"
                 " --key carl --record-byproducts"
                 " -- tar --exclude '.git' -zcvf demo-project.tar.gz demo-project")
>>>>>>> a938e572
  print package_cmd
  subprocess.call(package_cmd.split())


  prompt_key("Create final product")
  os.chdir("..")
  copyfile("owner_alice/root.layout", "final_product/root.layout")
<<<<<<< HEAD
  copyfile("functionary_bob/write-code.0c6c50a1.link",
    "final_product/write-code.0c6c50a1.link")
  copyfile("functionary_carl/package.c1ae1e51.link",
    "final_product/package.c1ae1e51.link")
  copyfile("functionary_carl/foo.tar.gz", "final_product/foo.tar.gz")
=======
  copyfile("functionary_bob/clone.link", "final_product/clone.link")
  copyfile("functionary_bob/update-version.link", "final_product/update-version.link")
  copyfile("functionary_carl/package.link", "final_product/package.link")
  copyfile("functionary_carl/demo-project.tar.gz", "final_product/demo-project.tar.gz")
>>>>>>> a938e572


  prompt_key("Verify final product (client)")
  os.chdir("final_product")
  copyfile("../owner_alice/alice.pub", "alice.pub")
  verify_cmd = ("in-toto-verify"
                " --layout root.layout"
                " --layout-key alice.pub")

  print verify_cmd
  retval = subprocess.call(verify_cmd.split())
  print "Return value: " + str(retval)


def main():
  parser = argparse.ArgumentParser()
  parser.add_argument("-n", "--no-prompt", help="No prompt.",
      action="store_true")
  parser.add_argument("-c", "--clean", help="Remove files created during demo.",
      action="store_true")
  args = parser.parse_args()

  if args.clean:
    files_to_delete = [
      "owner_alice/root.layout",
<<<<<<< HEAD
      "functionary_bob/write-code.0c6c50a1.link",
      "functionary_bob/foo.py",
      "functionary_bob/package.0c6c50a1.link",
      "functionary_bob/foo.tar.gz",
      "functionary_carl/package.c1ae1e51.link",
      "functionary_carl/foo.tar.gz",
      "functionary_carl/foo.py",
      "final_product/alice.pub",
      "final_product/foo.py",
      "final_product/foo.tar.gz",
      "final_product/package.c1ae1e51.link",
      "final_product/write-code.0c6c50a1.link",
      "final_product/package.0c6c50a1.link",
      "final_product/untar.link",
      "final_product/root.layout"
=======
      "functionary_bob/clone.link",
      "functionary_bob/update-version.link",
      "functionary_bob/demo-project",
      "functionary_carl/package.link",
      "functionary_carl/demo-project.tar.gz",
      "functionary_carl/demo-project",
      "final_product/alice.pub",
      "final_product/demo-project.tar.gz",
      "final_product/package.link",
      "final_product/clone.link",
      "final_product/update-version.link",
      "final_product/untar.link",
      "final_product/root.layout",
      "final_product/demo-project",
>>>>>>> a938e572
    ]

    for path in files_to_delete:
      if os.path.isfile(path):
        os.remove(path)
      elif os.path.isdir(path):
        rmtree(path)

    sys.exit(0)
  if args.no_prompt:
    global NO_PROMPT
    NO_PROMPT = True


  supply_chain()

if __name__ == '__main__':
  main()<|MERGE_RESOLUTION|>--- conflicted
+++ resolved
@@ -2,12 +2,8 @@
 import sys
 import subprocess
 import argparse
-<<<<<<< HEAD
 import time
-from shutil import copyfile
-=======
 from shutil import copyfile, copytree, rmtree
->>>>>>> a938e572
 
 NO_PROMPT = False
 
@@ -65,19 +61,11 @@
 
   prompt_key("Package (Carl)")
   os.chdir("../functionary_carl")
-<<<<<<< HEAD
-  package_cmd = ("in-toto-run" +
-                 " --step-name package --materials foo.py" +
-                 " --products foo.tar.gz" +
-                 " --key carl --record-byproducts" +
-                 " -- tar cvf foo.tar.gz foo.py")
-=======
   package_cmd = ("in-toto-run"
                  " --step-name package --materials demo-project/foo.py"
                  " --products demo-project.tar.gz"
                  " --key carl --record-byproducts"
                  " -- tar --exclude '.git' -zcvf demo-project.tar.gz demo-project")
->>>>>>> a938e572
   print package_cmd
   subprocess.call(package_cmd.split())
 
@@ -85,18 +73,10 @@
   prompt_key("Create final product")
   os.chdir("..")
   copyfile("owner_alice/root.layout", "final_product/root.layout")
-<<<<<<< HEAD
-  copyfile("functionary_bob/write-code.0c6c50a1.link",
-    "final_product/write-code.0c6c50a1.link")
-  copyfile("functionary_carl/package.c1ae1e51.link",
-    "final_product/package.c1ae1e51.link")
-  copyfile("functionary_carl/foo.tar.gz", "final_product/foo.tar.gz")
-=======
-  copyfile("functionary_bob/clone.link", "final_product/clone.link")
-  copyfile("functionary_bob/update-version.link", "final_product/update-version.link")
-  copyfile("functionary_carl/package.link", "final_product/package.link")
+  copyfile("functionary_bob/clone.0c6c50a1.link", "final_product/clone.0c6c50a1.link")
+  copyfile("functionary_bob/update-version.0c6c50a1.link", "final_product/update-version.0c6c50a1.link")
+  copyfile("functionary_carl/package.c1ae1e51.link", "final_product/package.c1ae1e51.link")
   copyfile("functionary_carl/demo-project.tar.gz", "final_product/demo-project.tar.gz")
->>>>>>> a938e572
 
 
   prompt_key("Verify final product (client)")
@@ -121,20 +101,11 @@
 
 
   prompt_key("Package (Carl)")
-<<<<<<< HEAD
-  os.chdir("../functionary_carl")
-  package_cmd = ("in-toto-run" +
-                 " --step-name package --materials foo.py" +
-                 " --products foo.tar.gz" +
-                 " --key carl --record-byproducts" +
-                 " -- tar cvf foo.tar.gz foo.py")
-=======
   package_cmd = ("in-toto-run"
                  " --step-name package --materials demo-project/foo.py"
                  " --products demo-project.tar.gz"
                  " --key carl --record-byproducts"
                  " -- tar --exclude '.git' -zcvf demo-project.tar.gz demo-project")
->>>>>>> a938e572
   print package_cmd
   subprocess.call(package_cmd.split())
 
@@ -142,18 +113,10 @@
   prompt_key("Create final product")
   os.chdir("..")
   copyfile("owner_alice/root.layout", "final_product/root.layout")
-<<<<<<< HEAD
-  copyfile("functionary_bob/write-code.0c6c50a1.link",
-    "final_product/write-code.0c6c50a1.link")
-  copyfile("functionary_carl/package.c1ae1e51.link",
-    "final_product/package.c1ae1e51.link")
-  copyfile("functionary_carl/foo.tar.gz", "final_product/foo.tar.gz")
-=======
-  copyfile("functionary_bob/clone.link", "final_product/clone.link")
-  copyfile("functionary_bob/update-version.link", "final_product/update-version.link")
-  copyfile("functionary_carl/package.link", "final_product/package.link")
+  copyfile("functionary_bob/clone.0c6c50a1.link", "final_product/clone.0c6c50a1.link")
+  copyfile("functionary_bob/update-version.0c6c50a1.link", "final_product/update-version.0c6c50a1.link")
+  copyfile("functionary_carl/package.c1ae1e51.link", "final_product/package.c1ae1e51.link")
   copyfile("functionary_carl/demo-project.tar.gz", "final_product/demo-project.tar.gz")
->>>>>>> a938e572
 
 
   prompt_key("Verify final product (client)")
@@ -179,38 +142,20 @@
   if args.clean:
     files_to_delete = [
       "owner_alice/root.layout",
-<<<<<<< HEAD
-      "functionary_bob/write-code.0c6c50a1.link",
-      "functionary_bob/foo.py",
-      "functionary_bob/package.0c6c50a1.link",
-      "functionary_bob/foo.tar.gz",
+      "functionary_bob/clone.0c6c50a1.link",
+      "functionary_bob/update-version.0c6c50a1.link",
+      "functionary_bob/demo-project",
       "functionary_carl/package.c1ae1e51.link",
-      "functionary_carl/foo.tar.gz",
-      "functionary_carl/foo.py",
-      "final_product/alice.pub",
-      "final_product/foo.py",
-      "final_product/foo.tar.gz",
-      "final_product/package.c1ae1e51.link",
-      "final_product/write-code.0c6c50a1.link",
-      "final_product/package.0c6c50a1.link",
-      "final_product/untar.link",
-      "final_product/root.layout"
-=======
-      "functionary_bob/clone.link",
-      "functionary_bob/update-version.link",
-      "functionary_bob/demo-project",
-      "functionary_carl/package.link",
       "functionary_carl/demo-project.tar.gz",
       "functionary_carl/demo-project",
       "final_product/alice.pub",
       "final_product/demo-project.tar.gz",
-      "final_product/package.link",
-      "final_product/clone.link",
-      "final_product/update-version.link",
+      "final_product/package.c1ae1e51.link",
+      "final_product/clone.0c6c50a1.link",
+      "final_product/update-version.0c6c50a1.link",
       "final_product/untar.link",
       "final_product/root.layout",
       "final_product/demo-project",
->>>>>>> a938e572
     ]
 
     for path in files_to_delete:
