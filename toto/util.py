--- conflicted
+++ resolved
@@ -97,8 +97,6 @@
 
   return rsa_key
 
-<<<<<<< HEAD
-=======
 def import_rsa_public_keys_from_files_as_dict(filepaths):
   """Takes a list of filepaths to RSA public keys and returns them as a
   dictionary conformant with ssl_crypto.formats.KEYDICT_SCHEMA."""
@@ -108,7 +106,6 @@
     keyid = key['keyid']
     key_dict[keyid] = key
   return key_dict
->>>>>>> f5da01f4
 
 def prompt_password(prompt="Enter password: "):
   """Prompts for password input and returns the password. """
